// Copyright (c) 2017 Stefan Lankes, RWTH Aachen University
//
// MIT License
//
// Permission is hereby granted, free of charge, to any person obtaining
// a copy of this software and associated documentation files (the
// "Software"), to deal in the Software without restriction, including
// without limitation the rights to use, copy, modify, merge, publish,
// distribute, sublicense, and/or sell copies of the Software, and to
// permit persons to whom the Software is furnished to do so, subject to
// the following conditions:
//
// The above copyright notice and this permission notice shall be
// included in all copies or substantial portions of the Software.
//
// THE SOFTWARE IS PROVIDED "AS IS", WITHOUT WARRANTY OF ANY KIND,
// EXPRESS OR IMPLIED, INCLUDING BUT NOT LIMITED TO THE WARRANTIES OF
// MERCHANTABILITY, FITNESS FOR A PARTICULAR PURPOSE AND
// NONINFRINGEMENT. IN NO EVENT SHALL THE AUTHORS OR COPYRIGHT HOLDERS BE
// LIABLE FOR ANY CLAIM, DAMAGES OR OTHER LIABILITY, WHETHER IN AN ACTION
// OF CONTRACT, TORT OR OTHERWISE, ARISING FROM, OUT OF OR IN CONNECTION
// WITH THE SOFTWARE OR THE USE OR OTHER DEALINGS IN THE SOFTWARE.

use core::sync::atomic::{AtomicUsize, Ordering};
use scheduler::task::*;
use logging::*;
<<<<<<< HEAD
use alloc::{Vec,VecDeque};
=======
use alloc::VecDeque;
use alloc::boxed::Box;
use alloc::btree_map::*;

static TID_COUNTER: AtomicUsize = AtomicUsize::new(0);
>>>>>>> 1fd24085

extern {
    pub fn switch(old_stack: *mut u64, new_stack: u64);

	/// The boot loader initialize a stack, which is later also required to
	/// to boot other core. Consequently, the kernel has to replace with this
	/// function the boot stack by a new one.
	pub fn replace_boot_stack(stack_bottom: usize);
}

#[derive(Debug)]
pub struct Scheduler {
<<<<<<< HEAD
	pub current_task: TaskId,
	pub idle_task: TaskId,
	pub ready_queues: Option<Vec<VecDeque<TaskId>>>,
	pub task_table: [Task; MAX_TASKS]
=======
	/// task id which is currently running
	current_task: TaskId,
	/// queue of tasks, which are ready
	ready_queue: Option<VecDeque<TaskId>>,
	/// queue of tasks, which are finished and can be released
	finished_tasks: Option<VecDeque<TaskId>>,
	/// map between task id and task controll block
	tasks: Option<BTreeMap<TaskId, Box<Task>>>
>>>>>>> 1fd24085
}

impl Scheduler {
	pub const fn new() -> Scheduler {
		Scheduler {
			current_task: TaskId::from(0),
<<<<<<< HEAD
			idle_task: TaskId::from(0),
			ready_queues: None,
			task_table: [Task::new(); MAX_TASKS]
		}
	}

	pub fn spawn(&mut self, func: extern fn(), prio: Priority) -> Result<TaskId, SchedulerError> {
		for i in 0..MAX_TASKS {
			if self.task_table[i].status == TaskStatus::TaskInvalid {
				self.task_table[i].status = TaskStatus::TaskReady;
				self.task_table[i].prio = prio;
				// TaskID == Position in our task table
				self.task_table[i].id = TaskId::from(i);
				self.task_table[i].create_stack_frame(func);
				match self.ready_queues {
					None => panic!("readay queues aren't initialized"),
					Some(ref mut ready_queues) => ready_queues[prio.into() as usize].push_back(TaskId::from(i))
				}

				info!("create task with id {} and priority {}",
					self.task_table[i].id, self.task_table[i].prio);

				return Ok(self.task_table[i].id);
=======
			ready_queue: None,
			finished_tasks: None,
			tasks: None
		}
	}

	fn get_tid(&self) -> TaskId {
		loop {
			let id = TaskId::from(TID_COUNTER.fetch_add(1, Ordering::SeqCst));

			if self.tasks.as_ref().unwrap().contains_key(&id) == false {
				return id;
>>>>>>> 1fd24085
			}
		}
	}

	pub fn add_idle_task(&mut self) {
		// idle task is the first task for the scheduler => initialize queues and btree
		self.ready_queue = Some(VecDeque::new());
		self.finished_tasks = Some(VecDeque::new());
		self.tasks = Some(BTreeMap::new());

		// boot task is implicitly task 0 and and the idle task of core 0
		let idle_task = Box::new(Task::new(self.get_tid(), TaskStatus::TaskIdle));

		unsafe {
			// replace temporary boot stack by the kernel stack of the boot task
			replace_boot_stack((*idle_task.stack).bottom());
		}

		self.tasks.as_mut().unwrap().insert(idle_task.id, idle_task);
	}

	pub fn spawn(&mut self, func: extern fn()) -> TaskId {
		let id = self.get_tid();
		let mut task = Box::new(Task::new(id, TaskStatus::TaskReady));

		task.create_stack_frame(func);

		self.tasks.as_mut().unwrap().insert(id, task);
		self.ready_queue.as_mut().unwrap().push_back(id);

		info!("create task with id {}", id);

		id
	}

	pub fn exit(&mut self) {
		match self.tasks.as_mut().unwrap().get_mut(&self.current_task) {
			Some(task) => {
				if task.status != TaskStatus::TaskIdle {
					info!("finish task with id {}", self.current_task);
					task.status = TaskStatus::TaskFinished;
				}
			},
			None => info!("unable to find task with id {}", self.current_task)
		}

		self.reschedule();
	}

	#[inline(always)]
	pub fn get_current_taskid(&self) -> TaskId {
		self.current_task
	}

	#[inline(always)]
	fn get_next_task(&mut self) -> Option<TaskId> {
		let mut prio = NO_PRIORITIES as usize;

		// if the current task is runable, check only if a task with
		// higher priority is available
		if self.task_table[self.current_task.into()].status == TaskStatus::TaskRunning {
			prio = self.task_table[self.current_task.into()].prio.into() as usize + 1;
		}

		match self.ready_queues {
			Some(ref mut ready_queues) => {
				for i in 0..prio {
					match ready_queues[i].pop_front() {
						Some(task) => return Some(task),
						None => {}
					}
				}
			},
			None => panic!("readay queues aren't initialized")
		}
		None
	}

	pub fn schedule(&mut self) {
		let old_task: TaskId = self.current_task;

<<<<<<< HEAD
		match self.get_next_task() {
			None => if self.task_table[self.current_task.into()].status != TaskStatus::TaskRunning {
				// current task isn't able to run, no other task available => switch to the idle task
				self.current_task = self.idle_task;
=======
		// do we have finished tasks? => drop tasks => deallocate implicitly the stack
		match self.finished_tasks.as_mut().unwrap().pop_front() {
			None => {},
			Some(id) => {
				match self.tasks.as_mut().unwrap().remove(&id) {
					Some(task) => drop(task),
					None => info!("unable to drop task {}", id)
				}
			}
		}

		// do we have a task, which is ready?
		match self.ready_queue.as_mut().unwrap().pop_front() {
			None => {
				// do we have to switch to the idle task?
				match self.tasks.as_mut().unwrap().get(&self.current_task) {
					Some(task) => {
						if task.status != TaskStatus::TaskRunning {
							// current task isn't able to run, no other task available => switch to the idle task
							self.current_task = TaskId::from(0);
						}},
					None => info!("unable to find task with id {}", self.current_task)
				}
>>>>>>> 1fd24085
			},
			Some(id) => self.current_task = id
		}

		// do we have to switch to a new task?
		if old_task != self.current_task {
<<<<<<< HEAD
				if self.task_table[self.current_task.into()].status != TaskStatus::TaskIdle {
					self.task_table[self.current_task.into()].status = TaskStatus::TaskRunning;
				}

				if self.task_table[old_task.into()].status == TaskStatus::TaskRunning {
					self.task_table[old_task.into()].status = TaskStatus::TaskReady;
					match self.ready_queues {
						Some(ref mut ready_queues) => ready_queues[self.task_table[old_task.into()].prio.into() as usize].push_back(old_task),
						None => panic!("readay queues aren't initialized")
					}
				} else if self.task_table[old_task.into()].status == TaskStatus::TaskFinished {
					self.task_table[old_task.into()].status = TaskStatus::TaskInvalid;
=======
				let new_stack_pointer: u64;

				// determine the last stack pointer of the new task
				match self.tasks.as_mut().unwrap().get_mut(&self.current_task) {
					Some(task) => {
						if task.status != TaskStatus::TaskIdle {
							task.status = TaskStatus::TaskRunning;
						};
						new_stack_pointer = task.last_stack_pointer
					},
					None => panic!("didn't find task {}", self.current_task)
>>>>>>> 1fd24085
				}

				// set the new task state of the old task
				match self.tasks.as_mut().unwrap().get_mut(&old_task) {
					Some(task) => {
						if task.status == TaskStatus::TaskRunning {
							task.status = TaskStatus::TaskReady;
							self.ready_queue.as_mut().unwrap().push_back(old_task);
						} else if task.status == TaskStatus::TaskFinished {
							task.status = TaskStatus::TaskInvalid;
							// release the task later, because the stack is required
							// to call the function "switch"
							// => push id to a queue and release the task later
							self.finished_tasks.as_mut().unwrap().push_back(old_task);
						}

						debug!("switch task from {} to {}", old_task, self.current_task);
						unsafe {
							switch(&mut task.last_stack_pointer, new_stack_pointer);
						}
					},
					None => panic!("didn't find old task")
				}
		}
	}

	#[inline(always)]
	pub fn reschedule(&mut self) {
		self.schedule();
	}
}<|MERGE_RESOLUTION|>--- conflicted
+++ resolved
@@ -24,15 +24,12 @@
 use core::sync::atomic::{AtomicUsize, Ordering};
 use scheduler::task::*;
 use logging::*;
-<<<<<<< HEAD
+use consts::*;
 use alloc::{Vec,VecDeque};
-=======
-use alloc::VecDeque;
 use alloc::boxed::Box;
 use alloc::btree_map::*;
 
 static TID_COUNTER: AtomicUsize = AtomicUsize::new(0);
->>>>>>> 1fd24085
 
 extern {
     pub fn switch(old_stack: *mut u64, new_stack: u64);
@@ -45,53 +42,24 @@
 
 #[derive(Debug)]
 pub struct Scheduler {
-<<<<<<< HEAD
-	pub current_task: TaskId,
-	pub idle_task: TaskId,
-	pub ready_queues: Option<Vec<VecDeque<TaskId>>>,
-	pub task_table: [Task; MAX_TASKS]
-=======
 	/// task id which is currently running
 	current_task: TaskId,
-	/// queue of tasks, which are ready
-	ready_queue: Option<VecDeque<TaskId>>,
+	/// id of the idle task
+	idle_task: TaskId,
+	/// queues of tasks, which are ready
+	ready_queues: Option<Vec<VecDeque<TaskId>>>,
 	/// queue of tasks, which are finished and can be released
 	finished_tasks: Option<VecDeque<TaskId>>,
 	/// map between task id and task controll block
 	tasks: Option<BTreeMap<TaskId, Box<Task>>>
->>>>>>> 1fd24085
 }
 
 impl Scheduler {
 	pub const fn new() -> Scheduler {
 		Scheduler {
 			current_task: TaskId::from(0),
-<<<<<<< HEAD
 			idle_task: TaskId::from(0),
 			ready_queues: None,
-			task_table: [Task::new(); MAX_TASKS]
-		}
-	}
-
-	pub fn spawn(&mut self, func: extern fn(), prio: Priority) -> Result<TaskId, SchedulerError> {
-		for i in 0..MAX_TASKS {
-			if self.task_table[i].status == TaskStatus::TaskInvalid {
-				self.task_table[i].status = TaskStatus::TaskReady;
-				self.task_table[i].prio = prio;
-				// TaskID == Position in our task table
-				self.task_table[i].id = TaskId::from(i);
-				self.task_table[i].create_stack_frame(func);
-				match self.ready_queues {
-					None => panic!("readay queues aren't initialized"),
-					Some(ref mut ready_queues) => ready_queues[prio.into() as usize].push_back(TaskId::from(i))
-				}
-
-				info!("create task with id {} and priority {}",
-					self.task_table[i].id, self.task_table[i].prio);
-
-				return Ok(self.task_table[i].id);
-=======
-			ready_queue: None,
 			finished_tasks: None,
 			tasks: None
 		}
@@ -103,19 +71,27 @@
 
 			if self.tasks.as_ref().unwrap().contains_key(&id) == false {
 				return id;
->>>>>>> 1fd24085
 			}
 		}
 	}
 
 	pub fn add_idle_task(&mut self) {
 		// idle task is the first task for the scheduler => initialize queues and btree
-		self.ready_queue = Some(VecDeque::new());
+
+		// initialize vector of queues
+		let mut veq_queue = Vec::with_capacity(NO_PRIORITIES as usize);
+		for _i in 0..NO_PRIORITIES {
+			veq_queue.push(VecDeque::new());
+		}
+
+		self.ready_queues = Some(veq_queue);
 		self.finished_tasks = Some(VecDeque::new());
 		self.tasks = Some(BTreeMap::new());
+		self.idle_task = self.get_tid();
+		self.current_task = self.idle_task;
 
 		// boot task is implicitly task 0 and and the idle task of core 0
-		let idle_task = Box::new(Task::new(self.get_tid(), TaskStatus::TaskIdle));
+		let idle_task = Box::new(Task::new(self.idle_task, TaskStatus::TaskIdle, LOW_PRIO));
 
 		unsafe {
 			// replace temporary boot stack by the kernel stack of the boot task
@@ -125,14 +101,17 @@
 		self.tasks.as_mut().unwrap().insert(idle_task.id, idle_task);
 	}
 
-	pub fn spawn(&mut self, func: extern fn()) -> TaskId {
+	pub fn spawn(&mut self, func: extern fn(), prio: Priority) -> TaskId {
 		let id = self.get_tid();
-		let mut task = Box::new(Task::new(id, TaskStatus::TaskReady));
+		let mut task = Box::new(Task::new(id, TaskStatus::TaskReady, prio));
 
 		task.create_stack_frame(func);
 
 		self.tasks.as_mut().unwrap().insert(id, task);
-		self.ready_queue.as_mut().unwrap().push_back(id);
+		match self.ready_queues {
+			Some(ref mut ready_queues) => ready_queues[prio.into() as usize].push_back(id),
+			None => panic!("ready queues aren't initialized")
+		}
 
 		info!("create task with id {}", id);
 
@@ -164,8 +143,13 @@
 
 		// if the current task is runable, check only if a task with
 		// higher priority is available
-		if self.task_table[self.current_task.into()].status == TaskStatus::TaskRunning {
-			prio = self.task_table[self.current_task.into()].prio.into() as usize + 1;
+		match self.tasks.as_mut().unwrap().get(&self.current_task) {
+			Some(task) => {
+				if task.status == TaskStatus::TaskRunning {
+					prio = task.prio.into() as usize + 1;
+				}
+			},
+			None => {}
 		}
 
 		match self.ready_queues {
@@ -185,12 +169,6 @@
 	pub fn schedule(&mut self) {
 		let old_task: TaskId = self.current_task;
 
-<<<<<<< HEAD
-		match self.get_next_task() {
-			None => if self.task_table[self.current_task.into()].status != TaskStatus::TaskRunning {
-				// current task isn't able to run, no other task available => switch to the idle task
-				self.current_task = self.idle_task;
-=======
 		// do we have finished tasks? => drop tasks => deallocate implicitly the stack
 		match self.finished_tasks.as_mut().unwrap().pop_front() {
 			None => {},
@@ -203,38 +181,24 @@
 		}
 
 		// do we have a task, which is ready?
-		match self.ready_queue.as_mut().unwrap().pop_front() {
+		match self.get_next_task() {
 			None => {
-				// do we have to switch to the idle task?
 				match self.tasks.as_mut().unwrap().get(&self.current_task) {
 					Some(task) => {
 						if task.status != TaskStatus::TaskRunning {
-							// current task isn't able to run, no other task available => switch to the idle task
-							self.current_task = TaskId::from(0);
-						}},
-					None => info!("unable to find task with id {}", self.current_task)
-				}
->>>>>>> 1fd24085
+							// current task isn't able to run, no other task available
+							// => switch to the idle task
+							self.current_task = self.idle_task;
+						}
+					},
+					None => {}
+				}
 			},
 			Some(id) => self.current_task = id
 		}
 
 		// do we have to switch to a new task?
 		if old_task != self.current_task {
-<<<<<<< HEAD
-				if self.task_table[self.current_task.into()].status != TaskStatus::TaskIdle {
-					self.task_table[self.current_task.into()].status = TaskStatus::TaskRunning;
-				}
-
-				if self.task_table[old_task.into()].status == TaskStatus::TaskRunning {
-					self.task_table[old_task.into()].status = TaskStatus::TaskReady;
-					match self.ready_queues {
-						Some(ref mut ready_queues) => ready_queues[self.task_table[old_task.into()].prio.into() as usize].push_back(old_task),
-						None => panic!("readay queues aren't initialized")
-					}
-				} else if self.task_table[old_task.into()].status == TaskStatus::TaskFinished {
-					self.task_table[old_task.into()].status = TaskStatus::TaskInvalid;
-=======
 				let new_stack_pointer: u64;
 
 				// determine the last stack pointer of the new task
@@ -246,7 +210,6 @@
 						new_stack_pointer = task.last_stack_pointer
 					},
 					None => panic!("didn't find task {}", self.current_task)
->>>>>>> 1fd24085
 				}
 
 				// set the new task state of the old task
@@ -254,7 +217,10 @@
 					Some(task) => {
 						if task.status == TaskStatus::TaskRunning {
 							task.status = TaskStatus::TaskReady;
-							self.ready_queue.as_mut().unwrap().push_back(old_task);
+							match self.ready_queues {
+								Some(ref mut ready_queues) => ready_queues[task.prio.into() as usize].push_back(old_task),
+								None => panic!("ready queues aren't initialized")
+							}
 						} else if task.status == TaskStatus::TaskFinished {
 							task.status = TaskStatus::TaskInvalid;
 							// release the task later, because the stack is required
