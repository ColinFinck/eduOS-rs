// Copyright (c) 2017 Stefan Lankes, RWTH Aachen University
//
// MIT License
//
// Permission is hereby granted, free of charge, to any person obtaining
// a copy of this software and associated documentation files (the
// "Software"), to deal in the Software without restriction, including
// without limitation the rights to use, copy, modify, merge, publish,
// distribute, sublicense, and/or sell copies of the Software, and to
// permit persons to whom the Software is furnished to do so, subject to
// the following conditions:
//
// The above copyright notice and this permission notice shall be
// included in all copies or substantial portions of the Software.
//
// THE SOFTWARE IS PROVIDED "AS IS", WITHOUT WARRANTY OF ANY KIND,
// EXPRESS OR IMPLIED, INCLUDING BUT NOT LIMITED TO THE WARRANTIES OF
// MERCHANTABILITY, FITNESS FOR A PARTICULAR PURPOSE AND
// NONINFRINGEMENT. IN NO EVENT SHALL THE AUTHORS OR COPYRIGHT HOLDERS BE
// LIABLE FOR ANY CLAIM, DAMAGES OR OTHER LIABILITY, WHETHER IN AN ACTION
// OF CONTRACT, TORT OR OTHERWISE, ARISING FROM, OUT OF OR IN CONNECTION
// WITH THE SOFTWARE OR THE USE OR OTHER DEALINGS IN THE SOFTWARE.

<<<<<<< HEAD
use scheduler::{get_current_taskid,reschedule,block_current_task, wakeup_task};
use synch::spinlock::*;
use synch::ring::*;
=======
use alloc::VecDeque;
use core::sync::atomic::{AtomicBool, Ordering};
use scheduler::task::TaskId;
use scheduler::{get_current_taskid,reschedule,block_current_task, wakeup_task};
use synch::spinlock::*;
>>>>>>> 35fbc633

/// A counting, blocking, semaphore.
///
/// Semaphores are a form of atomic counter where access is only granted if the
/// counter is a positive value. Each acquisition will block the calling thread
/// until the counter is positive, and each release will increment the counter
/// and unblock any threads if necessary.
///
/// # Examples
///
/// ```
///
/// // Create a semaphore that represents 5 resources
/// let sem = Semaphore::new(5);
///
/// // Acquire one of the resources
/// sem.acquire();
///
/// // Acquire one of the resources for a limited period of time
/// {
///     let _guard = sem.access();
///     // ...
/// } // resources is released here
///
/// // Release our initially acquired resource
/// sem.release();
///
/// Interface is derived from https://doc.rust-lang.org/1.7.0/src/std/sync/semaphore.rs.html
/// ```
pub struct Semaphore {
	/// Resource available count
	value: SpinlockIrqSave<isize>,
	/// Queue of waiting tasks
<<<<<<< HEAD
	queue: SpinlockIrqSave<TaskRingBuffer>,
=======
	queue: SpinlockIrqSave<Option<VecDeque<TaskId>>>,
	/// boolean to check if the Mutex is completly initialited
	init: AtomicBool
>>>>>>> 35fbc633
}

/// An RAII guard which will release a resource acquired from a semaphore when
/// dropped.
pub struct SemaphoreGuard<'a> {
	sem: &'a Semaphore,
}

impl Semaphore {
	/// Creates a new semaphore with the initial count specified.
	///
	/// The count specified can be thought of as a number of resources, and a
	/// call to `acquire` or `access` will block until at least one resource is
	/// available. It is valid to initialize a semaphore with a negative count.
	pub const fn new(count: isize) -> Semaphore {
<<<<<<< HEAD
        Semaphore {
			value: SpinlockIrqSave::new(count),
			queue: SpinlockIrqSave::new(TaskRingBuffer::new())
        }
=======
		Semaphore {
			value: SpinlockIrqSave::new(count),
			queue: SpinlockIrqSave::new(None),
			init: AtomicBool::new(false)
		}
	}

	#[inline(always)]
	fn check_sem(&self)
	{
		// do we have to initilize the queue?
		if self.init.swap(true, Ordering::SeqCst) == false {
			*self.queue.lock() = Some(VecDeque::new());
		}
>>>>>>> 35fbc633
	}

	/// Acquires a resource of this semaphore, blocking the current thread until
	/// it can do so.
	///
	/// This method will block until the internal count of the semaphore is at
	/// least 1.
	pub fn acquire(&self) {
		self.check_sem();

		loop {
			let mut count = self.value.lock();

<<<<<<< HEAD
    		if *count > 0 {
        		*count -= 1;
				done = true;
    		} else {
				match self.queue.lock().push_back(get_current_taskid()) {
					Ok(()) => {},
					Err(why) => panic!("{:?}", why)
				}
=======
			if *count > 0 {
				*count -= 1;
				return;
			} else {
				self.queue.lock().as_mut().unwrap().push_back(get_current_taskid());
>>>>>>> 35fbc633
				block_current_task();
				// release lock
				drop(count);
				// switch to the next task
				reschedule();
			}
		}
	}

	/// Release a resource from this semaphore.
	///
	/// This will increment the number of resources in this semaphore by 1 and
	/// will notify any pending waiters in `acquire` or `access` if necessary.
	pub fn release(&self) {
		let mut count = self.value.lock();
		*count += 1;

		// try to wakeup next task
		match self.queue.lock().as_mut().unwrap().pop_front() {
			Some(id) => wakeup_task(id),
			None => {}
		}
	}

	/// Acquires a resource of this semaphore, returning an RAII guard to
	/// release the semaphore when dropped.
	///
	/// This function is semantically equivalent to an `acquire` followed by a
	/// `release` when the guard returned is dropped.
	pub fn access(&mut self) -> SemaphoreGuard {
		self.acquire();
		SemaphoreGuard { sem: self }
	}
}

impl<'a> Drop for SemaphoreGuard<'a>
{
	/// The dropping of the SemaphoreGuard will release the lock it was created from.
	fn drop(&mut self)
	{
		self.sem.release();
	}
}<|MERGE_RESOLUTION|>--- conflicted
+++ resolved
@@ -21,17 +21,11 @@
 // OF CONTRACT, TORT OR OTHERWISE, ARISING FROM, OUT OF OR IN CONNECTION
 // WITH THE SOFTWARE OR THE USE OR OTHER DEALINGS IN THE SOFTWARE.
 
-<<<<<<< HEAD
-use scheduler::{get_current_taskid,reschedule,block_current_task, wakeup_task};
-use synch::spinlock::*;
-use synch::ring::*;
-=======
 use alloc::VecDeque;
 use core::sync::atomic::{AtomicBool, Ordering};
 use scheduler::task::TaskId;
 use scheduler::{get_current_taskid,reschedule,block_current_task, wakeup_task};
 use synch::spinlock::*;
->>>>>>> 35fbc633
 
 /// A counting, blocking, semaphore.
 ///
@@ -65,13 +59,9 @@
 	/// Resource available count
 	value: SpinlockIrqSave<isize>,
 	/// Queue of waiting tasks
-<<<<<<< HEAD
-	queue: SpinlockIrqSave<TaskRingBuffer>,
-=======
 	queue: SpinlockIrqSave<Option<VecDeque<TaskId>>>,
 	/// boolean to check if the Mutex is completly initialited
 	init: AtomicBool
->>>>>>> 35fbc633
 }
 
 /// An RAII guard which will release a resource acquired from a semaphore when
@@ -87,12 +77,6 @@
 	/// call to `acquire` or `access` will block until at least one resource is
 	/// available. It is valid to initialize a semaphore with a negative count.
 	pub const fn new(count: isize) -> Semaphore {
-<<<<<<< HEAD
-        Semaphore {
-			value: SpinlockIrqSave::new(count),
-			queue: SpinlockIrqSave::new(TaskRingBuffer::new())
-        }
-=======
 		Semaphore {
 			value: SpinlockIrqSave::new(count),
 			queue: SpinlockIrqSave::new(None),
@@ -107,7 +91,6 @@
 		if self.init.swap(true, Ordering::SeqCst) == false {
 			*self.queue.lock() = Some(VecDeque::new());
 		}
->>>>>>> 35fbc633
 	}
 
 	/// Acquires a resource of this semaphore, blocking the current thread until
@@ -121,22 +104,11 @@
 		loop {
 			let mut count = self.value.lock();
 
-<<<<<<< HEAD
-    		if *count > 0 {
-        		*count -= 1;
-				done = true;
-    		} else {
-				match self.queue.lock().push_back(get_current_taskid()) {
-					Ok(()) => {},
-					Err(why) => panic!("{:?}", why)
-				}
-=======
 			if *count > 0 {
 				*count -= 1;
 				return;
 			} else {
 				self.queue.lock().as_mut().unwrap().push_back(get_current_taskid());
->>>>>>> 35fbc633
 				block_current_task();
 				// release lock
 				drop(count);
