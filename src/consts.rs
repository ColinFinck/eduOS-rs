--- conflicted
+++ resolved
@@ -37,11 +37,7 @@
 pub const PAGE_SIZE : usize = 4096;
 
 /// Maximum number of priorities
-<<<<<<< HEAD
-pub const NO_PRIORITIES: u8 = 32;
+pub const NO_PRIORITIES: usize = 32;
 
 /// frequency of the timer interrupt
-pub const TIMER_FREQ: u32 = 100; /* in HZ */
-=======
-pub const NO_PRIORITIES: usize = 32;
->>>>>>> 5df55ae1
+pub const TIMER_FREQ: u32 = 100; /* in HZ */